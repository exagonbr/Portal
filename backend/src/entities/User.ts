--- conflicted
+++ resolved
@@ -1,5 +1,4 @@
-<<<<<<< HEAD
-import {
+  import {
   Entity,
   PrimaryGeneratedColumn,
   Column,
@@ -94,77 +93,6 @@
     return bcrypt.compare(password, this.password);
   }
 
-  // Método para remover senha do objeto
-  toJSON() {
-    const { password, ...user } = this;
-    return user;
-  }
-=======
-// Entidade User refatorada para PostgreSQL
-export interface User {
-  id: number;
-  version?: number;
-  email: string;
-  password: string;
-  name: string;
-  cpf?: string;
-  phone?: string;
-  birth_date?: Date;
-  address?: string;
-  city?: string;
-  state?: string;
-  zip_code?: string;
-  endereco?: string;
-  telefone?: string;
-  usuario?: string;
-  unidade_ensino?: string;
-  is_active: boolean;
-  role_id?: number;
-  institution_id?: number;
-  created_at: Date;
-  updated_at: Date;
-}
-
-export interface CreateUserData {
-  email: string;
-  password: string;
-  name: string;
-  cpf?: string;
-  phone?: string;
-  birth_date?: Date;
-  address?: string;
-  city?: string;
-  state?: string;
-  zip_code?: string;
-  endereco?: string;
-  telefone?: string;
-  usuario?: string;
-  unidade_ensino?: string;
-  is_active?: boolean;
-  role_id?: number;
-  institution_id?: number;
-}
-
-export interface UpdateUserData {
-  email?: string;
-  password?: string;
-  name?: string;
-  cpf?: string;
-  phone?: string;
-  birth_date?: Date;
-  address?: string;
-  city?: string;
-  state?: string;
-  zip_code?: string;
-  endereco?: string;
-  telefone?: string;
-  usuario?: string;
-  unidade_ensino?: string;
-  is_active?: boolean;
-  role_id?: number;
-  institution_id?: number;
-}
-
 export interface UserWithRelations extends User {
   role?: {
     id: number;
@@ -175,5 +103,4 @@
     id: number;
     name: string;
   };
->>>>>>> de069f13
 }