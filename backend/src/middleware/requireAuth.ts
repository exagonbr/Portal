--- conflicted
+++ resolved
@@ -3,7 +3,6 @@
 import { JWT_CONFIG, AccessTokenPayload } from '../config/jwt';
 import db from '../config/database';
 
-<<<<<<< HEAD
 declare global {
   namespace Express {
     interface Request {
@@ -12,9 +11,8 @@
   }
 }
 
-=======
->>>>>>> 7f4ee627
 export const requireAuth: RequestHandler = async (req: Request, res: Response, next: NextFunction) => {
+  const authHeader = req.headers.authorization;
   const authHeader = req.headers.authorization;
 
   if (!authHeader || !authHeader.startsWith('Bearer ')) {
@@ -48,12 +46,8 @@
       return;
     }
 
-<<<<<<< HEAD
     req.user = user;
     
-=======
-    req.user = decoded;
->>>>>>> 7f4ee627
     next();
 
   } catch (error) {
