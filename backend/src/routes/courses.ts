--- conflicted
+++ resolved
@@ -1,11 +1,6 @@
 import express from 'express';
-<<<<<<< HEAD
 import { requireAuth } from '../middleware/requireAuth';
 import { CourseController } from '../controllers/CourseController';
-=======
-import { validateJWT, requireRole, requireInstitution } from '../middleware/auth';
-import db from '../config/database';
->>>>>>> de069f13
 
 const router = express.Router();
 
@@ -96,60 +91,8 @@
  *       401:
  *         description: Unauthorized
  */
-<<<<<<< HEAD
 router.get('/', requireInstitution, async (req, res) => {
   return courseController.getAll(req, res);
-=======
-router.get('/', validateJWT, async (req, res) => {
-  try {
-    const { institution_id, teacher, student } = req.query;
-    const userInstitutionId = req.user?.institutionId;
-
-    let query = db('courses')
-      .leftJoin('users as teachers', 'courses.teacher_id', 'teachers.id')
-      .leftJoin('institutions', 'courses.institution_id', 'institutions.id')
-      .select([
-        'courses.*',
-        'teachers.name as teacher_name',
-        'teachers.email as teacher_email',
-        'institutions.name as institution_name'
-      ])
-      .where('courses.status', '!=', 'archived');
-
-    // Filtrar por instituição do usuário se não for admin
-    if (userInstitutionId && req.user?.role !== 'admin') {
-      query = query.where('courses.institution_id', userInstitutionId);
-    }
-
-    // Aplicar filtros
-    if (institution_id) {
-      query = query.where('courses.institution_id', institution_id);
-    }
-
-    if (teacher) {
-      query = query.where('courses.teacher_id', teacher);
-    }
-
-    if (student) {
-      // Para filtro por estudante, precisaria de uma tabela de relacionamento
-      // Por enquanto, retornamos todos os cursos disponíveis
-    }
-
-    const courses = await query;
-
-    res.json({
-      success: true,
-      data: courses,
-      total: courses.length
-    });
-  } catch (error) {
-    console.error('Error fetching courses:', error);
-    res.status(500).json({
-      success: false,
-      message: 'Erro interno do servidor'
-    });
-  }
->>>>>>> de069f13
 });
 
 /**
@@ -177,64 +120,8 @@
  *       404:
  *         description: Course not found
  */
-<<<<<<< HEAD
 router.get('/:id', requireInstitution, async (req, res) => {
   return courseController.getById(req, res);
-=======
-router.get('/:id', validateJWT, async (req, res) => {
-  try {
-    const { id } = req.params;
-    const userInstitutionId = req.user?.institutionId;
-
-    let query = db('courses')
-      .leftJoin('users as teachers', 'courses.teacher_id', 'teachers.id')
-      .leftJoin('institutions', 'courses.institution_id', 'institutions.id')
-      .select([
-        'courses.*',
-        'teachers.name as teacher_name',
-        'teachers.email as teacher_email',
-        'institutions.name as institution_name'
-      ])
-      .where('courses.id', id)
-      .first();
-
-    const course = await query;
-
-    if (!course) {
-      return res.status(404).json({
-        success: false,
-        message: 'Curso não encontrado'
-      });
-    }
-
-    // Verificar se o usuário tem acesso ao curso
-    if (userInstitutionId && course.institution_id !== userInstitutionId && req.user?.role !== 'admin') {
-      return res.status(403).json({
-        success: false,
-        message: 'Acesso negado'
-      });
-    }
-
-    // Buscar módulos do curso
-    const modules = await db('modules')
-      .where('course_id', id)
-      .where('status', 'active')
-      .orderBy('order_index');
-
-    course.modules = modules;
-
-    return res.json({
-      success: true,
-      data: course
-    });
-  } catch (error) {
-    console.error('Error fetching course:', error);
-    return res.status(500).json({
-      success: false,
-      message: 'Erro interno do servidor'
-    });
-  }
->>>>>>> de069f13
 });
 
 /**
@@ -283,90 +170,8 @@
  *       400:
  *         description: Invalid input
  */
-<<<<<<< HEAD
 router.post('/', requireTeacherOrAdmin, requireInstitution, async (req, res) => {
   return courseController.create(req, res);
-=======
-router.post('/', validateJWT, requireRole(['admin', 'teacher']), async (req, res) => {
-  try {
-    const {
-      title,
-      code,
-      description,
-      objectives,
-      duration_hours,
-      difficulty_level,
-      category,
-      thumbnail_url,
-      institution_id
-    } = req.body;
-
-    const userId = req.user?.userId;
-    const userInstitutionId = req.user?.institutionId;
-
-    // Validar campos obrigatórios
-    if (!title || !description || !institution_id) {
-      return res.status(400).json({
-        success: false,
-        message: 'Campos obrigatórios: title, description, institution_id'
-      });
-    }
-
-    // Verificar se o usuário pode criar curso nesta instituição
-    if (userInstitutionId && institution_id !== userInstitutionId && req.user?.role !== 'admin') {
-      return res.status(403).json({
-        success: false,
-        message: 'Você só pode criar cursos em sua própria instituição'
-      });
-    }
-
-    // Gerar código automático se não fornecido
-    const courseCode = code || `CURSO_${Date.now()}`;
-
-    // Verificar se o código já existe na instituição
-    const existingCourse = await db('courses')
-      .where('code', courseCode)
-      .where('institution_id', institution_id)
-      .first();
-
-    if (existingCourse) {
-      return res.status(409).json({
-        success: false,
-        message: 'Código do curso já existe nesta instituição'
-      });
-    }
-
-    const courseData = {
-      title,
-      code: courseCode,
-      description,
-      objectives,
-      duration_hours,
-      difficulty_level,
-      category,
-      thumbnail_url,
-      teacher_id: userId,
-      institution_id,
-      status: 'draft',
-      created_at: new Date(),
-      updated_at: new Date()
-    };
-
-    const [newCourse] = await db('courses').insert(courseData).returning('*');
-
-    return res.status(201).json({
-      success: true,
-      data: newCourse,
-      message: 'Curso criado com sucesso'
-    });
-  } catch (error) {
-    console.error('Error creating course:', error);
-    return res.status(500).json({
-      success: false,
-      message: 'Erro interno do servidor'
-    });
-  }
->>>>>>> de069f13
 });
 
 /**
@@ -416,88 +221,8 @@
  *       404:
  *         description: Course not found
  */
-<<<<<<< HEAD
 router.put('/:id', requireTeacherOrAdmin, requireInstitution, async (req, res) => {
   return courseController.update(req, res);
-=======
-router.put('/:id', validateJWT, requireRole(['admin', 'teacher']), async (req, res) => {
-  try {
-    const { id } = req.params;
-    const userId = req.user?.userId;
-    const userInstitutionId = req.user?.institutionId;
-
-    // Verificar se o curso existe
-    const existingCourse = await db('courses').where('id', id).first();
-
-    if (!existingCourse) {
-      return res.status(404).json({
-        success: false,
-        message: 'Curso não encontrado'
-      });
-    }
-
-    // Verificar permissões
-    const isAdmin = req.user?.role === 'admin';
-    const isTeacher = existingCourse.teacher_id === userId;
-    const sameInstitution = existingCourse.institution_id === userInstitutionId;
-
-    if (!isAdmin && (!isTeacher || !sameInstitution)) {
-      return res.status(403).json({
-        success: false,
-        message: 'Você não tem permissão para editar este curso'
-      });
-    }
-
-    const {
-      title,
-      description,
-      objectives,
-      duration_hours,
-      difficulty_level,
-      category,
-      thumbnail_url,
-      status
-    } = req.body;
-
-    const updateData: any = {
-      updated_at: new Date()
-    };
-
-    if (title !== undefined) updateData.title = title;
-    if (description !== undefined) updateData.description = description;
-    if (objectives !== undefined) updateData.objectives = objectives;
-    if (duration_hours !== undefined) updateData.duration_hours = duration_hours;
-    if (difficulty_level !== undefined) updateData.difficulty_level = difficulty_level;
-    if (category !== undefined) updateData.category = category;
-    if (thumbnail_url !== undefined) updateData.thumbnail_url = thumbnail_url;
-    if (status !== undefined) updateData.status = status;
-
-    await db('courses').where('id', id).update(updateData);
-
-    const updatedCourse = await db('courses')
-      .leftJoin('users as teachers', 'courses.teacher_id', 'teachers.id')
-      .leftJoin('institutions', 'courses.institution_id', 'institutions.id')
-      .select([
-        'courses.*',
-        'teachers.name as teacher_name',
-        'institutions.name as institution_name'
-      ])
-      .where('courses.id', id)
-      .first();
-
-    return res.json({
-      success: true,
-      data: updatedCourse,
-      message: 'Curso atualizado com sucesso'
-    });
-  } catch (error) {
-    console.error('Error updating course:', error);
-    return res.status(500).json({
-      success: false,
-      message: 'Erro interno do servidor'
-    });
-  }
->>>>>>> de069f13
 });
 
 /**
@@ -521,43 +246,8 @@
  *       404:
  *         description: Course not found
  */
-<<<<<<< HEAD
 router.delete('/:id', requireAdmin, requireInstitution, async (req, res) => {
   return courseController.delete(req, res);
-=======
-router.delete('/:id', validateJWT, requireRole(['admin']), async (req, res) => {
-  try {
-    const { id } = req.params;
-
-    const existingCourse = await db('courses').where('id', id).first();
-
-    if (!existingCourse) {
-      return res.status(404).json({
-        success: false,
-        message: 'Curso não encontrado'
-      });
-    }
-
-    // Soft delete: marcar como arquivado ao invés de deletar
-    await db('courses')
-      .where('id', id)
-      .update({
-        status: 'archived',
-        updated_at: new Date()
-      });
-
-    return res.json({
-      success: true,
-      message: 'Curso removido com sucesso'
-    });
-  } catch (error) {
-    console.error('Error deleting course:', error);
-    return res.status(500).json({
-      success: false,
-      message: 'Erro interno do servidor'
-    });
-  }
->>>>>>> de069f13
 });
 
 /**
@@ -587,51 +277,8 @@
  *       404:
  *         description: Course not found
  */
-<<<<<<< HEAD
 router.get('/:id/modules', requireInstitution, async (req, res) => {
   return courseController.getModules(req, res);
-=======
-router.get('/:id/modules', validateJWT, async (req, res) => {
-  try {
-    const { id } = req.params;
-
-    // Verificar se o curso existe
-    const course = await db('courses').where('id', id).first();
-
-    if (!course) {
-      return res.status(404).json({
-        success: false,
-        message: 'Curso não encontrado'
-      });
-    }
-
-    const modules = await db('modules')
-      .where('course_id', id)
-      .where('status', 'active')
-      .orderBy('order_index');
-
-    // Para cada módulo, buscar o conteúdo
-    for (const module of modules) {
-      const content = await db('content')
-        .where('module_id', module.id)
-        .where('status', 'active')
-        .orderBy('order_index');
-      module.content = content;
-    }
-
-    return res.json({
-      success: true,
-      data: modules,
-      total: modules.length
-    });
-  } catch (error) {
-    console.error('Error fetching course modules:', error);
-    return res.status(500).json({
-      success: false,
-      message: 'Erro interno do servidor'
-    });
-  }
->>>>>>> de069f13
 });
 
 /**
@@ -661,17 +308,8 @@
  *       404:
  *         description: Course not found
  */
-<<<<<<< HEAD
 router.get('/:id/books', requireInstitution, async (req, res) => {
   return courseController.getBooks(req, res);
-=======
-router.get('/:id/books', validateJWT, requireInstitution, async (req, res) => {
-  // Implementation will be added in the controller
-  return res.status(501).json({
-    success: false,
-    message: 'Funcionalidade não implementada'
-  });
->>>>>>> de069f13
 });
 
 /**
@@ -701,7 +339,6 @@
  *       404:
  *         description: Course not found
  */
-<<<<<<< HEAD
 router.get('/:id/videos', requireInstitution, async (req, res) => {
   return courseController.getVideos(req, res);
 });
@@ -902,14 +539,6 @@
  */
 router.delete('/:id/students/:userId', requireTeacherOrAdmin, requireInstitution, async (req, res) => {
   return courseController.removeStudent(req, res);
-=======
-router.get('/:id/videos', validateJWT, requireInstitution, async (req, res) => {
-  // Implementation will be added in the controller
-  return res.status(501).json({
-    success: false,
-    message: 'Funcionalidade não implementada'
-  });
->>>>>>> de069f13
 });
 
 export default router;