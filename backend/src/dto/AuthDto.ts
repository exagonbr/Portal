export interface LoginRequest {
  email: string;
  password: string;
}

export interface CreateUserDto {
  email: string;
  password: string;
  name: string;
<<<<<<< HEAD
  role_id?: string; // Agora opcional, será definido para TEACHER por padrão
  institution_id?: string;
=======
  role_id: number;
  institution_id?: number;
>>>>>>> de069f13
  endereco?: string;
  telefone?: string;
  usuario?: string;
  unidade_ensino?: string;
  cpf?: string;
  phone?: string;
  birth_date?: Date;
  address?: string;
  city?: string;
  state?: string;
  zip_code?: string;
}

export interface UpdateUserDto {
  email?: string;
  password?: string;
  name?: string;
  role_id?: number;
  institution_id?: number;
  endereco?: string;
  telefone?: string;
  usuario?: string;
  unidade_ensino?: string;
  cpf?: string;
  phone?: string;
  birth_date?: Date;
  address?: string;
  city?: string;
  state?: string;
  zip_code?: string;
}

export interface LoginDto {
  email: string;
  password: string;
}

export interface AuthResponseDto {
  user: UserResponseDto;
  token: string;
  sessionId?: string;
  expires_at: string;
}

export interface UserResponseDto {
  id: number;
  email: string;
  name: string;
  role?: {
    id: number;
    name: string;
    permissions?: string[];
  };
  institution?: {
    id: number;
    name: string;
  };
  endereco?: string;
  telefone?: string;
  usuario?: string;
  unidade_ensino?: string;
  cpf?: string;
  phone?: string;
  birth_date?: Date;
  address?: string;
  city?: string;
  state?: string;
  zip_code?: string;
  is_active: boolean;
  created_at: Date;
  updated_at: Date;
}

export interface ChangePasswordDto {
  currentPassword: string;
  newPassword: string;
}<|MERGE_RESOLUTION|>--- conflicted
+++ resolved
@@ -1,4 +1,4 @@
-export interface LoginRequest {
+   export interface LoginRequest {
   email: string;
   password: string;
 }
@@ -7,13 +7,8 @@
   email: string;
   password: string;
   name: string;
-<<<<<<< HEAD
   role_id?: string; // Agora opcional, será definido para TEACHER por padrão
   institution_id?: string;
-=======
-  role_id: number;
-  institution_id?: number;
->>>>>>> de069f13
   endereco?: string;
   telefone?: string;
   usuario?: string;
