--- conflicted
+++ resolved
@@ -1,10 +1,7 @@
 import { DataSource, DataSourceOptions } from 'typeorm';
 import * as dotenv from 'dotenv';
-<<<<<<< HEAD
 import { User } from '../entities/User';
 import { Users } from '../entities/Users';
-=======
->>>>>>> de069f13
 import { Role } from '../entities/Role';
 import { Institution } from '../entities/Institution';
 import { School } from '../entities/School';
@@ -58,11 +55,8 @@
   synchronize: false, // Disabled to prevent conflicts with Knex migrations
   logging: environment === 'development',
   entities: [
-<<<<<<< HEAD
     User,
     Users,
-=======
->>>>>>> de069f13
     Role,
     Institution,
     School,
