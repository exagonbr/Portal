import type { Knex } from 'knex';

export async function seed(knex: Knex): Promise<void> {
  console.log('🚀 Iniciando seed de dados completos...');

  // Limpar todas as tabelas na ordem correta
  await knex('collections').del();
  await knex('announcements').del();
  await knex('school_managers').del();
  await knex('queue_jobs').del();
  await knex('push_subscriptions').del();
  await knex('notifications').del();
  await knex('forum_replies').del();
  await knex('forum_threads').del();
  await knex('user_classes').del();
  await knex('questions').del();
  await knex('quizzes').del();
  await knex('books').del();
  await knex('content').del();
  await knex('modules').del();
  await knex('courses').del();
  await knex('classes').del();
  await knex('education_cycles').del();
  await knex('schools').del();
  await knex('users').del();
  await knex('role_permissions').del();
  await knex('permissions').del();
  await knex('roles').del();
  await knex('institutions').del();

  console.log('✅ Tabelas limpas com sucesso');

  // 1. Inserir instituições
  const institutions = await knex('institutions').insert([
    {
      name: 'Sabercon Educação',
      code: 'SABERCON',
      description: 'Instituição principal do sistema Sabercon',
      type: 'UNIVERSITY',
      phone: '(11) 1234-5678',
      email: 'contato@sabercon.edu.br',
      website: 'https://sabercon.edu.br',
      status: 'active'
    },
    {
      name: 'Instituto Federal de São Paulo',
      code: 'IFSP',
      description: 'Instituto Federal de São Paulo, referência em educação técnica e tecnológica',
      type: 'TECH_CENTER',
      phone: '(21) 9876-5432',
      email: 'contato@ifsp.edu.br',
      status: 'active'
    }
  ]).returning('*');

  console.log(`✅ ${institutions.length} instituições inseridas`);

  // 2. Inserir permissões conforme novo sistema
  const permissions = await knex('permissions').insert([
    // System Management - SYSTEM_ADMIN
    { name: 'system.manage', resource: 'system', action: 'manage', description: 'Permite gerenciar todo o sistema' },
    { name: 'institutions.manage', resource: 'institutions', action: 'manage', description: 'Permite gerenciar instituições' },
    { name: 'users.manage.global', resource: 'users', action: 'manage', description: 'Permite gerenciar todos os usuários' },
    { name: 'analytics.view.system', resource: 'analytics', action: 'view', description: 'Permite visualizar analytics do sistema' },
    { name: 'security.manage', resource: 'security', action: 'manage', description: 'Permite gerenciar políticas de segurança' },
    
    // Institution Management
    { name: 'schools.manage', resource: 'schools', action: 'manage', description: 'Permite gerenciar escolas' },
    { name: 'users.manage.institution', resource: 'users', action: 'manage', description: 'Permite gerenciar usuários da instituição' },
    { name: 'classes.manage', resource: 'classes', action: 'manage', description: 'Permite gerenciar turmas' },
    { name: 'schedules.manage', resource: 'schedules', action: 'manage', description: 'Permite gerenciar horários' },
    { name: 'analytics.view.institution', resource: 'analytics', action: 'view', description: 'Permite visualizar analytics da instituição' },
    
    // Academic Management
    { name: 'cycles.manage', resource: 'cycles', action: 'manage', description: 'Permite gerenciar ciclos educacionais' },
    { name: 'curriculum.manage', resource: 'curriculum', action: 'manage', description: 'Permite gerenciar currículo' },
    { name: 'teachers.monitor', resource: 'teachers', action: 'monitor', description: 'Permite monitorar professores' },
    { name: 'analytics.view.academic', resource: 'analytics', action: 'view', description: 'Permite visualizar analytics acadêmicas' },
    { name: 'departments.coordinate', resource: 'departments', action: 'coordinate', description: 'Permite coordenar departamentos' },
    
    // Teaching
    { name: 'attendance.manage', resource: 'attendance', action: 'manage', description: 'Permite gerenciar frequência' },
    { name: 'grades.manage', resource: 'grades', action: 'manage', description: 'Permite gerenciar notas' },
    { name: 'lessons.manage', resource: 'lessons', action: 'manage', description: 'Permite gerenciar planos de aula' },
    { name: 'resources.upload', resource: 'resources', action: 'upload', description: 'Permite fazer upload de recursos' },
    { name: 'students.communicate', resource: 'students', action: 'communicate', description: 'Permite comunicar com estudantes' },
    { name: 'guardians.communicate', resource: 'guardians', action: 'communicate', description: 'Permite comunicar com responsáveis' },
    
    // Student Access
    { name: 'schedule.view.own', resource: 'schedule', action: 'view', description: 'Permite visualizar próprio cronograma' },
    { name: 'grades.view.own', resource: 'grades', action: 'view', description: 'Permite visualizar próprias notas' },
    { name: 'materials.access', resource: 'materials', action: 'access', description: 'Permite acessar materiais de aprendizagem' },
    { name: 'assignments.submit', resource: 'assignments', action: 'submit', description: 'Permite submeter atividades' },
    { name: 'progress.track.own', resource: 'progress', action: 'track', description: 'Permite acompanhar próprio progresso' },
    { name: 'teachers.message', resource: 'teachers', action: 'message', description: 'Permite enviar mensagens para professores' },
    
    // Guardian Access
    { name: 'children.view.info', resource: 'children', action: 'view', description: 'Permite visualizar informações dos filhos' },
    { name: 'children.view.grades', resource: 'children', action: 'view', description: 'Permite visualizar notas dos filhos' },
    { name: 'children.view.attendance', resource: 'children', action: 'view', description: 'Permite visualizar frequência dos filhos' },
    { name: 'announcements.receive', resource: 'announcements', action: 'receive', description: 'Permite receber comunicados' },
    { name: 'school.communicate', resource: 'school', action: 'communicate', description: 'Permite comunicar com a escola' },
    
    // Common permissions
    { name: 'portal.access', resource: 'portal', action: 'access', description: 'Permite acessar portal' },
    { name: 'forum.access', resource: 'forum', action: 'access', description: 'Permite acessar fórum' },
    { name: 'chat.access', resource: 'chat', action: 'access', description: 'Permite acessar chat' },
    { name: 'profile.manage', resource: 'profile', action: 'manage', description: 'Permite gerenciar próprio perfil' }
  ]).returning('*');

  console.log(`✅ ${permissions.length} permissões inseridas`);

  // 3. Inserir roles conforme nova estrutura
  const rolesData = [
    {
<<<<<<< HEAD
      name: 'SYSTEM_ADMIN',
      description: 'Administrador do Sistema - Acesso completo a toda a plataforma',
      permissions: [
        // ACESSO COMPLETO - Todas as permissões
        'system.manage', 'institutions.manage', 'users.manage.global', 'analytics.view.system', 'security.manage',
        'schools.manage', 'users.manage.institution', 'classes.manage', 'schedules.manage', 'analytics.view.institution',
        'cycles.manage', 'curriculum.manage', 'teachers.monitor', 'analytics.view.academic', 'departments.coordinate',
        'attendance.manage', 'grades.manage', 'lessons.manage', 'resources.upload', 'students.communicate', 'guardians.communicate',
        'schedule.view.own', 'grades.view.own', 'materials.access', 'assignments.submit', 'progress.track.own', 'teachers.message',
        'children.view.info', 'children.view.grades', 'children.view.attendance', 'announcements.receive', 'school.communicate',
        'portal.access', 'forum.access', 'chat.access', 'profile.manage'
      ],
      status: 'active'
    },
    {
      name: 'INSTITUTION_MANAGER',
      description: 'Gestor Institucional - Gerencia operações de uma escola ou unidade educacional',
      permissions: [
        'schools.manage', 'users.manage.institution', 'classes.manage', 'schedules.manage', 'analytics.view.institution',
        'cycles.manage', 'curriculum.manage', 'teachers.monitor', 'analytics.view.academic', 'departments.coordinate',
        'students.communicate', 'guardians.communicate', 'announcements.receive',
        'portal.access', 'forum.access', 'chat.access', 'profile.manage'
      ],
      status: 'active'
    },
    {
      name: 'ACADEMIC_COORDINATOR',
      description: 'Coordenador Acadêmico - Supervisiona ciclos educacionais e departamentos',
      permissions: [
        'classes.manage', 'schedules.manage', 'analytics.view.institution',
        'cycles.manage', 'curriculum.manage', 'teachers.monitor', 'analytics.view.academic', 'departments.coordinate',
        'resources.upload', 'students.communicate', 'guardians.communicate', 'teachers.message', 'announcements.receive',
        'portal.access', 'forum.access', 'chat.access', 'profile.manage'
      ],
      status: 'active'
    },
    {
      name: 'TEACHER',
      description: 'Professor - Acessa turmas para gerenciar aulas, notas e comunicação',
      permissions: [
        'attendance.manage', 'grades.manage', 'lessons.manage', 'resources.upload', 'students.communicate', 'guardians.communicate',
        'schedule.view.own', 'materials.access', 'teachers.message', 'announcements.receive', 'school.communicate',
        'portal.access', 'forum.access', 'chat.access', 'profile.manage'
      ],
      status: 'active'
    },
    {
      name: 'STUDENT',
      description: 'Aluno - Acesso ao ambiente de aprendizagem personalizado',
      permissions: [
        'students.communicate', 'schedule.view.own', 'grades.view.own', 'materials.access', 'assignments.submit',
        'progress.track.own', 'teachers.message', 'announcements.receive',
        'portal.access', 'forum.access', 'chat.access', 'profile.manage'
      ],
      status: 'active'
    },
    {
      name: 'GUARDIAN',
      description: 'Responsável - Acompanha o progresso acadêmico dos alunos sob seus cuidados',
      permissions: [
        'children.view.info', 'children.view.grades', 'children.view.attendance', 'announcements.receive', 'school.communicate',
        'portal.access', 'chat.access', 'profile.manage'
      ],
      status: 'active'
=======
      name: 'STUDENT',
      description: 'Estudante com acesso ao conteúdo educacional',
      active: true
    },
    {
      name: 'TEACHER',
      description: 'Educador responsável pelo ensino e avaliação',
      active: true
    },
    {
      name: 'INSTITUTION_MANAGER',
      description: 'Gerente institucional com acesso administrativo',
      active: true
    },
    {
      name: 'SYSTEM_ADMIN',
      description: 'Administrador com acesso total ao sistema',
      active: true
    },
    {
      name: 'ACADEMIC_COORDINATOR',
      description: 'Coordenador responsável pela gestão acadêmica',
      active: true
    },
    {
      name: 'GUARDIAN',
      description: 'Responsável pelos estudantes',
      active: true
>>>>>>> de069f13
    }
  ];

  const roles = await knex('roles').insert(
    rolesData.map(({ permissions, ...role }) => role)
  ).returning('*');

  console.log(`✅ ${roles.length} roles inseridas`);

  // 4. Criar lookup de permissões e roles
  const permissionLookup = permissions.reduce((acc, perm) => {
    acc[perm.name] = perm.id;
    return acc;
  }, {} as Record<string, string>);

  const roleLookup = roles.reduce((acc, role) => {
    acc[role.name] = role.id;
    return acc;
  }, {} as Record<string, string>);

<<<<<<< HEAD
  // 5. Inserir associações role-permission baseadas na propriedade permissions de cada role
=======
  // 5. Definir permissões por role
  const rolePermissionsMap = {
    'STUDENT': [
      'students.communicate',
      'schedule.view.own',
      'grades.view.own',
      'materials.access',
      'assignments.submit',
      'progress.track.own',
      'teachers.message',
      'announcements.receive',
      'forum.access',
      'student.portal.access'
    ],
    'TEACHER': [
      'attendance.manage',
      'grades.manage',
      'lessons.manage',
      'courses.manage',
      'assignments.manage',
      'live.manage',
      'students.view',
      'reports.view.own',
      'forum.moderate',
      'videos.access',
      'books.access',
      'materials.access',
      'teachers.message',
      'announcements.receive'
    ],
    'INSTITUTION_MANAGER': [
      'users.manage.institution',
      'classes.manage',
      'analytics.view.institution',
      'courses.manage.institution',
      'attendance.view.institution',
      'schools.manage',
      'curriculum.manage',
      'calendar.manage',
      'financial.view',
      'reports.view.own',
      'materials.access',
      'assignments.manage',
      'lessons.manage',
      'grades.manage',
      'students.view'
    ],
    'SYSTEM_ADMIN': [
      'admin.access',
      'users.manage',
      'roles.manage',
      'institutions.manage',
      'units.manage',
      'content.manage',
      'reports.access.all',
      'settings.manage',
      'analytics.view.all',
      'logs.view',
      'performance.view',
      'system.manage',
      'security.manage',
      'materials.access',
      'courses.manage',
      'assignments.manage',
      'lessons.manage',
      'grades.manage',
      'students.view',
      'teachers.message',
      'forum.moderate'
    ],
    'ACADEMIC_COORDINATOR': [
      'cycles.manage',
      'curriculum.manage',
      'teachers.monitor',
      'evaluations.manage',
      'performance.view.academic',
      'planning.manage',
      'meetings.manage',
      'indicators.view',
      'reports.view.academic',
      'improvements.manage',
      'materials.access',
      'courses.manage',
      'students.view'
    ],
    'GUARDIAN': [
      'children.view.info',
      'children.view.grades',
      'children.view.attendance',
      'children.view.activities',
      'guardian.communicate',
      'guardian.meetings.view',
      'guardian.announcements.view',
      'guardian.financial.view',
      'guardian.financial.history'
    ]
  };

  // 6. Inserir associações role-permission
>>>>>>> de069f13
  const rolePermissions = [];
  for (const roleData of rolesData) {
    const role = roles.find(r => r.name === roleData.name);
    const roleId = role.id;
    for (const permissionName of roleData.permissions) {
      const permissionId = permissionLookup[permissionName];
      if (permissionId) {
        rolePermissions.push({
          role_id: roleId,
          permission_id: permissionId
        });
      }
    }
  }

  await knex('role_permissions').insert(rolePermissions);
  console.log(`✅ ${rolePermissions.length} associações role-permission inseridas`);

  // 6. Inserir usuários de exemplo com senhas seguras
  const users = await knex('users').insert([
    {
      email: 'admin@sabercon.edu.br',
<<<<<<< HEAD
      password: '$2a$12$CAEPB0QB3PdSAtrX1MewruU1rjW9fTdFgjmxGXllsturmPJkbNPFO', // password123 (hash válido)
      name: 'Administrador do Sistema Sabercon',
=======
      password: '$2a$12$.6ZtOp3v3WcvuZsumjrK.uaAeggqhA1z5AlnKDBaXc.XdXq6dGxdK', // password123
      name: 'Administrador Sistema',
>>>>>>> de069f13
      role_id: roleLookup['SYSTEM_ADMIN'],
      institution_id: institutions[0].id,
      is_active: true
    },
    {
      email: 'gestor@sabercon.edu.br',
<<<<<<< HEAD
      password: '$2a$12$CAEPB0QB3PdSAtrX1MewruU1rjW9fTdFgjmxGXllsturmPJkbNPFO', // password123 (hash válido)
      name: 'Marina Silva Santos - Gestora Institucional',
      role_id: roleLookup['INSTITUTION_MANAGER'],
      institution_id: institutions[0].id,
      is_active: true
    },
    {
      email: 'coordenador@sabercon.edu.com',
      password: '$2a$12$CAEPB0QB3PdSAtrX1MewruU1rjW9fTdFgjmxGXllsturmPJkbNPFO', // password123 (hash válido)
      name: 'Luciana Lima Costa - Coordenadora Acadêmica',
      role_id: roleLookup['ACADEMIC_COORDINATOR'],
=======
      password: '$2a$12$.6ZtOp3v3WcvuZsumjrK.uaAeggqhA1z5AlnKDBaXc.XdXq6dGxdK', // password123
      name: 'Marina Silva',
      role_id: roleLookup['INSTITUTION_MANAGER'],
>>>>>>> de069f13
      institution_id: institutions[0].id,
      is_active: true
    },
    {
      email: 'professor@sabercon.edu.br',
<<<<<<< HEAD
      password: '$2a$12$CAEPB0QB3PdSAtrX1MewruU1rjW9fTdFgjmxGXllsturmPJkbNPFO', // password123 (hash válido)
      name: 'Ricardo Santos Oliveira - Professor',
=======
      password: '$2a$12$.6ZtOp3v3WcvuZsumjrK.uaAeggqhA1z5AlnKDBaXc.XdXq6dGxdK', // password123
      name: 'Ricardo Santos',
>>>>>>> de069f13
      role_id: roleLookup['TEACHER'],
      institution_id: institutions[0].id,
      is_active: true
    },
    {
      email: 'julia.c@ifsp.com',
<<<<<<< HEAD
      password: '$2a$12$CAEPB0QB3PdSAtrX1MewruU1rjW9fTdFgjmxGXllsturmPJkbNPFO', // password123 (hash válido)
      name: 'Julia Costa Ferreira - Estudante IFSP',
      role_id: roleLookup['STUDENT'],
      institution_id: institutions[1].id,
      is_active: true
    },
    {
      email: 'renato@gmail.com',
      password: '$2a$12$CAEPB0QB3PdSAtrX1MewruU1rjW9fTdFgjmxGXllsturmPJkbNPFO', // password123 (hash válido)
      name: 'Renato Oliveira Silva - Responsável',
      role_id: roleLookup['GUARDIAN'],
=======
      password: '$2a$12$.6ZtOp3v3WcvuZsumjrK.uaAeggqhA1z5AlnKDBaXc.XdXq6dGxdK', // password123
      name: 'Julia Costa',
      role_id: roleLookup['STUDENT'],
      institution_id: institutions[0].id,
      endereco: 'Rua dos Estudantes, 400',
      telefone: '(11) 95432-1098',
      school_id: null, // Será definido após criar escolas
      is_active: true
    },
    {
      email: 'coordenador@sabercon.edu.com',
      password: '$2a$12$.6ZtOp3v3WcvuZsumjrK.uaAeggqhA1z5AlnKDBaXc.XdXq6dGxdK', // password123
      name: 'Luciana Lima',
      role_id: roleLookup['ACADEMIC_COORDINATOR'],
>>>>>>> de069f13
      institution_id: institutions[0].id,
      is_active: true
    },
    // Usuários de backup do sistema para testes
    {
<<<<<<< HEAD
      email: 'admin@portal.com',
      password: '$2a$12$CAEPB0QB3PdSAtrX1MewruU1rjW9fTdFgjmxGXllsturmPJkbNPFO', // password123 (hash válido)
      name: 'Admin Backup Portal',
      role_id: roleLookup['SYSTEM_ADMIN'],
=======
      email: 'renato@gmail.com',
      password: '$2a$12$.6ZtOp3v3WcvuZsumjrK.uaAeggqhA1z5AlnKDBaXc.XdXq6dGxdK', // password123
      name: 'Renato Oliveira',
      role_id: roleLookup['GUARDIAN'],
>>>>>>> de069f13
      institution_id: institutions[0].id,
      is_active: true
    },
    {
      email: 'prof.carlos@ifsp.edu.br',
      password: '$2a$12$CAEPB0QB3PdSAtrX1MewruU1rjW9fTdFgjmxGXllsturmPJkbNPFO', // password123 (hash válido)
      name: 'Carlos Alberto Professor - IFSP',
      role_id: roleLookup['TEACHER'],
      institution_id: institutions[1].id,
      is_active: true
    }
  ]).returning('*');

  console.log(`✅ ${users.length} usuários inseridos`);

  // 7. Inserir escolas
  const schools = await knex('schools').insert([
    {
      name: 'Escola Central Sabercon',
      code: 'ECS001',
      description: 'Escola principal da rede Sabercon',
      address: 'Rua da Educação, 123',
      city: 'São Paulo',
      state: 'SP',
      zip_code: '01234-567',
      phone: '(11) 1234-5678',
      email: 'central@sabercon.edu.br',
      institution_id: institutions[0].id,
      status: 'active'
    },
    {
      name: 'Campus São Paulo - IFSP',
      code: 'IFSP-SP',
      description: 'Campus principal do IFSP em São Paulo',
      address: 'Av. Principal, 456',
      city: 'São Paulo',
      state: 'SP',
      zip_code: '20000-000',
      phone: '(21) 9876-5432',
      email: 'saopaulo@ifsp.edu.br',
      institution_id: institutions[1].id,
      status: 'active'
    }
  ]).returning('*');

  console.log(`✅ ${schools.length} escolas inseridas`);

  // 8. Inserir ciclos educacionais
  const educationCycles = await knex('education_cycles').insert([
    {
      name: 'Ensino Fundamental I',
      code: 'EF1',
      description: 'Do 1º ao 5º ano',
      min_age: 6,
      max_age: 10,
      duration_years: 5,
      institution_id: institutions[0].id,
      status: 'active'
    },
    {
      name: 'Ensino Fundamental II',
      code: 'EF2',
      description: 'Do 6º ao 9º ano',
      min_age: 11,
      max_age: 14,
      duration_years: 4,
      institution_id: institutions[0].id,
      status: 'active'
    },
    {
      name: 'Ensino Médio',
      code: 'EM',
      description: 'Do 1º ao 3º ano do Ensino Médio',
      min_age: 15,
      max_age: 17,
      duration_years: 3,
      institution_id: institutions[0].id,
      status: 'active'
    },
    {
      name: 'Técnico em Informática',
      code: 'TI',
      description: 'Curso técnico em informática',
      min_age: 16,
      max_age: 50,
      duration_years: 2,
      institution_id: institutions[1].id,
      status: 'active'
    }
  ]).returning('*');

  console.log(`✅ ${educationCycles.length} ciclos educacionais inseridos`);

  // 9. Inserir turmas
  const classes = await knex('classes').insert([
    {
      name: '5º Ano A',
      code: '5A2024',
      description: 'Turma do 5º ano do ensino fundamental',
      year: 2024,
      semester: 1,
      max_students: 30,
      current_students: 1,
      school_id: schools[0].id,
      education_cycle_id: educationCycles[0].id,
      status: 'active'
    },
    {
      name: '8º Ano B',
      code: '8B2024',
      description: 'Turma do 8º ano do ensino fundamental',
      year: 2024,
      semester: 1,
      max_students: 32,
      current_students: 0,
      school_id: schools[0].id,
      education_cycle_id: educationCycles[1].id,
      status: 'active'
    },
    {
      name: 'TI 1º Período',
      code: 'TI1-2024',
      description: 'Primeira turma do curso técnico em informática',
      year: 2024,
      semester: 1,
      max_students: 25,
      current_students: 0,
      school_id: schools[1].id,
      education_cycle_id: educationCycles[3].id,
      status: 'active'
    }
  ]).returning('*');

  console.log(`✅ ${classes.length} turmas inseridas`);

  // 10. Associar usuário estudante à turma
  await knex('user_classes').insert([
    {
      user_id: users.find(u => u.email === 'julia.c@ifsp.com')?.id,
      class_id: classes[2].id, // Associar à turma TI 1º Período do IFSP
      enrollment_date: new Date(),
      status: 'active'
    }
  ]);

  console.log('✅ Associações usuário-turma inseridas');

  // Resumo final
  console.log('\n🎉 SEED CONCLUÍDO COM SUCESSO!');
  console.log('==========================================');
  console.log(`📊 Dados inseridos:`);
  console.log(`   • ${institutions.length} instituições`);
  console.log(`   • ${permissions.length} permissões`);
  console.log(`   • ${roles.length} roles`);
  console.log(`   • ${rolePermissions.length} associações role-permission`);
  console.log(`   • ${users.length} usuários`);
  console.log(`   • ${schools.length} escolas`);
  console.log(`   • ${educationCycles.length} ciclos educacionais`);
  console.log(`   • ${classes.length} turmas`);
  console.log('\n🔐 Usuários de teste criados:');
  console.log('   👑 ADMIN SABERCON: admin@sabercon.edu.br / password123');
  console.log('   🏢 GESTOR: gestor@sabercon.edu.br / password123');
  console.log('   📚 COORDENADOR: coordenador@sabercon.edu.com / password123');
  console.log('   👨‍🏫 PROFESSOR: professor@sabercon.edu.br / password123');
  console.log('   🎓 ALUNA JULIA: julia.c@ifsp.com / password123');
  console.log('   👨‍👩‍👧‍👦 RENATO: renato@gmail.com / password123');
  console.log('   🔧 ADMIN BACKUP: admin@portal.com / password123');
  console.log('   👨‍🏫 PROF IFSP: prof.carlos@ifsp.edu.br / password123');
  console.log('\n✅ Sistema pronto para uso!');
}<|MERGE_RESOLUTION|>--- conflicted
+++ resolved
@@ -1,4 +1,4 @@
-import type { Knex } from 'knex';
+ import type { Knex } from 'knex';
 
 export async function seed(knex: Knex): Promise<void> {
   console.log('🚀 Iniciando seed de dados completos...');
@@ -113,7 +113,6 @@
   // 3. Inserir roles conforme nova estrutura
   const rolesData = [
     {
-<<<<<<< HEAD
       name: 'SYSTEM_ADMIN',
       description: 'Administrador do Sistema - Acesso completo a toda a plataforma',
       permissions: [
@@ -178,36 +177,6 @@
         'portal.access', 'chat.access', 'profile.manage'
       ],
       status: 'active'
-=======
-      name: 'STUDENT',
-      description: 'Estudante com acesso ao conteúdo educacional',
-      active: true
-    },
-    {
-      name: 'TEACHER',
-      description: 'Educador responsável pelo ensino e avaliação',
-      active: true
-    },
-    {
-      name: 'INSTITUTION_MANAGER',
-      description: 'Gerente institucional com acesso administrativo',
-      active: true
-    },
-    {
-      name: 'SYSTEM_ADMIN',
-      description: 'Administrador com acesso total ao sistema',
-      active: true
-    },
-    {
-      name: 'ACADEMIC_COORDINATOR',
-      description: 'Coordenador responsável pela gestão acadêmica',
-      active: true
-    },
-    {
-      name: 'GUARDIAN',
-      description: 'Responsável pelos estudantes',
-      active: true
->>>>>>> de069f13
     }
   ];
 
@@ -228,109 +197,7 @@
     return acc;
   }, {} as Record<string, string>);
 
-<<<<<<< HEAD
   // 5. Inserir associações role-permission baseadas na propriedade permissions de cada role
-=======
-  // 5. Definir permissões por role
-  const rolePermissionsMap = {
-    'STUDENT': [
-      'students.communicate',
-      'schedule.view.own',
-      'grades.view.own',
-      'materials.access',
-      'assignments.submit',
-      'progress.track.own',
-      'teachers.message',
-      'announcements.receive',
-      'forum.access',
-      'student.portal.access'
-    ],
-    'TEACHER': [
-      'attendance.manage',
-      'grades.manage',
-      'lessons.manage',
-      'courses.manage',
-      'assignments.manage',
-      'live.manage',
-      'students.view',
-      'reports.view.own',
-      'forum.moderate',
-      'videos.access',
-      'books.access',
-      'materials.access',
-      'teachers.message',
-      'announcements.receive'
-    ],
-    'INSTITUTION_MANAGER': [
-      'users.manage.institution',
-      'classes.manage',
-      'analytics.view.institution',
-      'courses.manage.institution',
-      'attendance.view.institution',
-      'schools.manage',
-      'curriculum.manage',
-      'calendar.manage',
-      'financial.view',
-      'reports.view.own',
-      'materials.access',
-      'assignments.manage',
-      'lessons.manage',
-      'grades.manage',
-      'students.view'
-    ],
-    'SYSTEM_ADMIN': [
-      'admin.access',
-      'users.manage',
-      'roles.manage',
-      'institutions.manage',
-      'units.manage',
-      'content.manage',
-      'reports.access.all',
-      'settings.manage',
-      'analytics.view.all',
-      'logs.view',
-      'performance.view',
-      'system.manage',
-      'security.manage',
-      'materials.access',
-      'courses.manage',
-      'assignments.manage',
-      'lessons.manage',
-      'grades.manage',
-      'students.view',
-      'teachers.message',
-      'forum.moderate'
-    ],
-    'ACADEMIC_COORDINATOR': [
-      'cycles.manage',
-      'curriculum.manage',
-      'teachers.monitor',
-      'evaluations.manage',
-      'performance.view.academic',
-      'planning.manage',
-      'meetings.manage',
-      'indicators.view',
-      'reports.view.academic',
-      'improvements.manage',
-      'materials.access',
-      'courses.manage',
-      'students.view'
-    ],
-    'GUARDIAN': [
-      'children.view.info',
-      'children.view.grades',
-      'children.view.attendance',
-      'children.view.activities',
-      'guardian.communicate',
-      'guardian.meetings.view',
-      'guardian.announcements.view',
-      'guardian.financial.view',
-      'guardian.financial.history'
-    ]
-  };
-
-  // 6. Inserir associações role-permission
->>>>>>> de069f13
   const rolePermissions = [];
   for (const roleData of rolesData) {
     const role = roles.find(r => r.name === roleData.name);
@@ -353,20 +220,14 @@
   const users = await knex('users').insert([
     {
       email: 'admin@sabercon.edu.br',
-<<<<<<< HEAD
       password: '$2a$12$CAEPB0QB3PdSAtrX1MewruU1rjW9fTdFgjmxGXllsturmPJkbNPFO', // password123 (hash válido)
       name: 'Administrador do Sistema Sabercon',
-=======
-      password: '$2a$12$.6ZtOp3v3WcvuZsumjrK.uaAeggqhA1z5AlnKDBaXc.XdXq6dGxdK', // password123
-      name: 'Administrador Sistema',
->>>>>>> de069f13
       role_id: roleLookup['SYSTEM_ADMIN'],
       institution_id: institutions[0].id,
       is_active: true
     },
     {
       email: 'gestor@sabercon.edu.br',
-<<<<<<< HEAD
       password: '$2a$12$CAEPB0QB3PdSAtrX1MewruU1rjW9fTdFgjmxGXllsturmPJkbNPFO', // password123 (hash válido)
       name: 'Marina Silva Santos - Gestora Institucional',
       role_id: roleLookup['INSTITUTION_MANAGER'],
@@ -378,30 +239,19 @@
       password: '$2a$12$CAEPB0QB3PdSAtrX1MewruU1rjW9fTdFgjmxGXllsturmPJkbNPFO', // password123 (hash válido)
       name: 'Luciana Lima Costa - Coordenadora Acadêmica',
       role_id: roleLookup['ACADEMIC_COORDINATOR'],
-=======
-      password: '$2a$12$.6ZtOp3v3WcvuZsumjrK.uaAeggqhA1z5AlnKDBaXc.XdXq6dGxdK', // password123
-      name: 'Marina Silva',
-      role_id: roleLookup['INSTITUTION_MANAGER'],
->>>>>>> de069f13
       institution_id: institutions[0].id,
       is_active: true
     },
     {
       email: 'professor@sabercon.edu.br',
-<<<<<<< HEAD
       password: '$2a$12$CAEPB0QB3PdSAtrX1MewruU1rjW9fTdFgjmxGXllsturmPJkbNPFO', // password123 (hash válido)
       name: 'Ricardo Santos Oliveira - Professor',
-=======
-      password: '$2a$12$.6ZtOp3v3WcvuZsumjrK.uaAeggqhA1z5AlnKDBaXc.XdXq6dGxdK', // password123
-      name: 'Ricardo Santos',
->>>>>>> de069f13
       role_id: roleLookup['TEACHER'],
       institution_id: institutions[0].id,
       is_active: true
     },
     {
       email: 'julia.c@ifsp.com',
-<<<<<<< HEAD
       password: '$2a$12$CAEPB0QB3PdSAtrX1MewruU1rjW9fTdFgjmxGXllsturmPJkbNPFO', // password123 (hash válido)
       name: 'Julia Costa Ferreira - Estudante IFSP',
       role_id: roleLookup['STUDENT'],
@@ -413,38 +263,15 @@
       password: '$2a$12$CAEPB0QB3PdSAtrX1MewruU1rjW9fTdFgjmxGXllsturmPJkbNPFO', // password123 (hash válido)
       name: 'Renato Oliveira Silva - Responsável',
       role_id: roleLookup['GUARDIAN'],
-=======
-      password: '$2a$12$.6ZtOp3v3WcvuZsumjrK.uaAeggqhA1z5AlnKDBaXc.XdXq6dGxdK', // password123
-      name: 'Julia Costa',
-      role_id: roleLookup['STUDENT'],
-      institution_id: institutions[0].id,
-      endereco: 'Rua dos Estudantes, 400',
-      telefone: '(11) 95432-1098',
-      school_id: null, // Será definido após criar escolas
-      is_active: true
-    },
-    {
-      email: 'coordenador@sabercon.edu.com',
-      password: '$2a$12$.6ZtOp3v3WcvuZsumjrK.uaAeggqhA1z5AlnKDBaXc.XdXq6dGxdK', // password123
-      name: 'Luciana Lima',
-      role_id: roleLookup['ACADEMIC_COORDINATOR'],
->>>>>>> de069f13
       institution_id: institutions[0].id,
       is_active: true
     },
     // Usuários de backup do sistema para testes
     {
-<<<<<<< HEAD
       email: 'admin@portal.com',
       password: '$2a$12$CAEPB0QB3PdSAtrX1MewruU1rjW9fTdFgjmxGXllsturmPJkbNPFO', // password123 (hash válido)
       name: 'Admin Backup Portal',
       role_id: roleLookup['SYSTEM_ADMIN'],
-=======
-      email: 'renato@gmail.com',
-      password: '$2a$12$.6ZtOp3v3WcvuZsumjrK.uaAeggqhA1z5AlnKDBaXc.XdXq6dGxdK', // password123
-      name: 'Renato Oliveira',
-      role_id: roleLookup['GUARDIAN'],
->>>>>>> de069f13
       institution_id: institutions[0].id,
       is_active: true
     },
