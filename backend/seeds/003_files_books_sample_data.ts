--- conflicted
+++ resolved
@@ -1,4 +1,3 @@
-<<<<<<< HEAD
 export async function seed(knex: any): Promise<void> {
   console.log('🌱 Populando dados de exemplo para arquivos e livros...');
 // Garantir que a função link_file_to_book exista
@@ -42,14 +41,6 @@
   `);
 
   // Buscar uma instituição existente
-=======
-import type { Knex } from 'knex';
-
-export async function seed(knex: Knex): Promise<void> {
-  console.log('🌱 Populando dados de exemplo para arquivos e livros...');
-  
-  // Buscar instituição para usar nos dados
->>>>>>> de069f13
   const institution = await knex('institutions').where('status', 'active').first();
   
   if (!institution) {
@@ -232,12 +223,17 @@
         format: 'Visual',
         schools: ['Barroco', 'Arcadismo', 'Romantismo', 'Realismo', 'Parnasianismo', 'Simbolismo']
       }),
-      checksum: 'sha256:vwx234yz567abc123def456ghi789jkl012mno345pqr678stu901',
-      is_active: true,
-      tags: ['mapa-mental', 'escolas-literarias', 'visual', 'aluno']
-    },
-    {
-<<<<<<< HEAD
+      tags: ['ciências', 'jogo', 'interativo', 'educativo'],
+      is_active: true
+    }
+  ];
+
+  console.log('📁 Inserindo arquivos de exemplo...');
+  const insertedFiles = await knex('files').insert(files).returning('*');
+
+  // Criar livros para alguns arquivos literários
+  const books = [
+    {
       id: knex.raw('gen_random_uuid()'),
       title: 'Dom Casmurro',
       author: 'Machado de Assis',
@@ -272,54 +268,11 @@
       file_size: 1876345,
       institution_id: institution.id,
       status: 'available'
-=======
-      name: 'Atividade - Interpretação de Texto',
-      original_name: 'atividade_interpretacao.pdf',
-      type: 'pdf',
-      size: 786432, // 768KB
-      size_formatted: '768 KB',
-      bucket: 'sabercon-students',
-      s3_key: 'students/activities/interpretacao_texto_atividade.pdf',
-      s3_url: 'https://sabercon-students.s3.amazonaws.com/students/activities/interpretacao_texto_atividade.pdf',
-      description: 'Atividade prática de interpretação de textos literários',
-      category: 'aluno',
-      metadata: JSON.stringify({
-        type: 'Atividade',
-        skill: 'Interpretação de Texto',
-        questions: 15,
-        difficulty: 'Médio'
-      }),
-      checksum: 'sha256:yz567abc123def456ghi789jkl012mno345pqr678stu901vwx234',
-      is_active: true,
-      tags: ['atividade', 'interpretacao', 'textos', 'aluno']
-    },
-    {
-      name: 'Bibliografia - Literatura Contemporânea',
-      original_name: 'bibliografia_contemporanea.pdf',
-      type: 'pdf',
-      size: 1310720, // 1.25MB
-      size_formatted: '1.25 MB',
-      bucket: 'sabercon-students',
-      s3_key: 'students/references/literatura_contemporanea_bibliografia.pdf',
-      s3_url: 'https://sabercon-students.s3.amazonaws.com/students/references/literatura_contemporanea_bibliografia.pdf',
-      description: 'Lista de referências para estudo de literatura contemporânea',
-      category: 'aluno',
-      metadata: JSON.stringify({
-        type: 'Bibliografia',
-        period: 'Literatura Contemporânea',
-        sources: 45,
-        updated: '2024'
-      }),
-      checksum: 'sha256:abc123def456ghi789jkl012mno345pqr678stu901vwx234yz567',
-      is_active: true,
-      tags: ['bibliografia', 'literatura-contemporanea', 'referencias', 'aluno']
->>>>>>> de069f13
     }
   ]).returning('*');
 
-<<<<<<< HEAD
-  // Vincular arquivos aos livros usando a função do banco
-  console.log('🔗 Vinculando arquivos aos livros...');
+  console.log('✅ Dados iniciais da tabela files inseridos com sucesso!');
+  console.log(`📊 Total de arquivos inseridos: ${bookFiles.length}`);
   
   const domCasmurroFile = insertedFiles.find((f: any) => f.name === 'Dom Casmurro.pdf');
   const domCasmurroBook = insertedBooks.find((b: any) => b.title === 'Dom Casmurro');
@@ -334,27 +287,6 @@
   if (corticoFile && corticoBook) {
     await knex.raw('SELECT link_file_to_book(?::uuid, ?::uuid)', [corticoFile.id, corticoBook.id]);
   }
-=======
-  console.log('✅ Dados iniciais da tabela files inseridos com sucesso!');
-  console.log(`📊 Total de arquivos inseridos: ${bookFiles.length}`);
-  
-  // Contar por categoria
-  const categories = bookFiles.reduce((acc, file) => {
-    acc[file.category] = (acc[file.category] || 0) + 1;
-    return acc;
-  }, {} as Record<string, number>);
-
-  console.log('📂 Distribuição por categoria:');
-  Object.entries(categories).forEach(([category, count]) => {
-    const emoji = category === 'literario' ? '📚' : 
-                  category === 'professor' ? '👨‍🏫' : 
-                  category === 'aluno' ? '👨‍🎓' : '🧪';
-    const label = category === 'literario' ? 'Literário' :
-                  category === 'professor' ? 'Professor' :
-                  category === 'aluno' ? 'Aluno' : 'Teste';
-    console.log(`   ${emoji} ${label}: ${count as number} arquivo${(count as number) > 1 ? 's' : ''}`);
-  });
->>>>>>> de069f13
 
   console.log(`\nℹ️  Nota: Para adicionar usuário responsável, execute:`);
   console.log(`   UPDATE files SET uploaded_by = (SELECT id FROM users WHERE email = 'admin@sabercon.edu.br') WHERE uploaded_by IS NULL;`);
