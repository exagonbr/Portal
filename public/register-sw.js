// register-sw.js - Registrar Service Worker com NO-CACHE absoluto
(function() {
  'use strict';

<<<<<<< HEAD
if ('serviceWorker' in navigator && location.hostname !== 'localhost') {
  window.addEventListener('load', () => {
    navigator.serviceWorker.register('/sw.js', { scope: '/' })
      .then((registration) => {
        console.log('✅ Service Worker registrado com sucesso:', registration.scope);

        // Escutar atualizações
        registration.addEventListener('updatefound', () => {
          const newWorker = registration.installing;
          if (newWorker) {
            newWorker.addEventListener('statechange', () => {
              if (newWorker.state === 'installed' && navigator.serviceWorker.controller) {
                console.log('🔄 Nova versão do Service Worker disponível');
                // Forçar ativação imediata da nova versão
                newWorker.postMessage({ type: 'SKIP_WAITING' });
              }
            });
          }
        });

        // Escutar mudanças de controller (nova versão ativada)
        navigator.serviceWorker.addEventListener('controllerchange', () => {
          console.log('🔄 Service Worker atualizado, recarregando página...');
          // Pequeno delay para garantir que o novo SW está pronto
          setTimeout(() => {
            window.location.reload();
          }, 100);
        });
      })
      .catch((error) => {
        console.log('❌ Erro ao registrar Service Worker:', error);
      });
  });

  // Escutar mensagens do Service Worker
  navigator.serviceWorker.addEventListener('message', (event) => {
    if (!event.data) return;

    const { type, data } = event.data;

    switch (type) {
      case 'CACHE_CLEARED':
        console.log('✅ Cache limpo pelo Service Worker:', data);
        break;

      case 'CACHE_ERROR':
        console.log('❌ Erro no cache do Service Worker:', data);
        break;

      default:
        console.log('📨 Mensagem do Service Worker:', event.data);
    }
  });
} else {
  console.warn('⚠️ Service Worker não suportado ou desabilitado em desenvolvimento');
}

// Função para mostrar notificação de atualização
function showUpdateNotification() {
  // Verificar se já existe notificação
  if (document.getElementById('sw-update-notification')) return;

  const notification = document.createElement('div');
  notification.id = 'sw-update-notification';
  notification.style.position = 'fixed';
  notification.style.bottom = '20px';
  notification.style.right = '20px';
  notification.style.backgroundColor = '#0f3460';
  notification.style.color = 'white';
  notification.style.padding = '12px 20px';
  notification.style.borderRadius = '8px';
  notification.style.boxShadow = '0 4px 12px rgba(0, 0, 0, 0.15)';
  notification.style.zIndex = '9999';
  notification.style.display = 'flex';
  notification.style.alignItems = 'center';
  notification.style.justifyContent = 'space-between';
  notification.style.maxWidth = '400px';

  notification.innerHTML = `
    <div>
      <strong style="display: block; margin-bottom: 4px;">Nova versão disponível</strong>
      <span>Atualize para obter as últimas melhorias</span>
    </div>
    <button id="sw-update-button" style="background: white; color: #0f3460; border: none; padding: 6px 12px; border-radius: 4px; margin-left: 16px; cursor: pointer; font-weight: 500;">Atualizar</button>
  `;

  document.body.appendChild(notification);

  // Adicionar evento ao botão
  document.getElementById('sw-update-button')?.addEventListener('click', () => {
    notification.innerHTML = `
      <div>
        <strong style="display: block; margin-bottom: 4px;">Atualizando...</strong>
        <span>A página será recarregada</span>
      </div>
    `;

    setTimeout(() => {
      window.location.reload();
    }, 1000);
  });
}
=======
  // Verificar suporte para Service Worker
  if (!('serviceWorker' in navigator)) {
    console.log('Service Worker não é suportado neste navegador');
    return;
  }

  // Função para limpar todos os caches
  async function clearAllCaches() {
    try {
      // Limpar caches do Service Worker
      if ('caches' in window) {
        const cacheNames = await caches.keys();
        await Promise.all(
          cacheNames.map(cacheName => {
            console.log('Removendo cache:', cacheName);
            return caches.delete(cacheName);
          })
        );
      }

      // Limpar localStorage
      if (typeof localStorage !== 'undefined') {
        localStorage.clear();
      }

      // Limpar sessionStorage
      if (typeof sessionStorage !== 'undefined') {
        sessionStorage.clear();
      }

      // Limpar IndexedDB (se necessário)
      if ('indexedDB' in window) {
        const databases = await indexedDB.databases();
        await Promise.all(
          databases.map(db => {
            console.log('Removendo IndexedDB:', db.name);
            return indexedDB.deleteDatabase(db.name);
          })
        );
      }
    } catch (error) {
      console.error('Erro ao limpar caches:', error);
    }
  }
>>>>>>> 7f4ee627

  // Função para registrar o Service Worker
  async function registerServiceWorker() {
    try {
<<<<<<< HEAD
      // Criar um MessageChannel para comunicação bidirecional
      const messageChannel = new MessageChannel();

      // Prometer resposta
      const response = new Promise((resolve, reject) => {
        messageChannel.port1.onmessage = (event) => {
          if (event.data && event.data.success) {
            resolve(event.data);
          } else {
            reject(new Error((event.data && event.data.error) || 'Erro desconhecido'));
          }
        };

        // Timeout de 10 segundos
        setTimeout(() => {
          reject(new Error('Timeout na limpeza de cache'));
        }, 10000);
      });

      // Enviar mensagem para o Service Worker
      navigator.serviceWorker.controller.postMessage(
        {
          type: 'CLEAR_CACHE',
          payload: { reason }
        },
        [messageChannel.port2]
      );

      const result = await response;
      console.log('✅ Cache limpo com sucesso:', result);
      return result;

=======
      // Limpar todos os caches antes de registrar
      await clearAllCaches();

      // Adicionar timestamp para forçar atualização
      const swUrl = `/sw.js?v=${Date.now()}`;
      
      // Registrar com opções de atualização agressivas
      const registration = await navigator.serviceWorker.register(swUrl, {
        updateViaCache: 'none', // Nunca usar cache para o SW
        scope: '/'
      });

      console.log('Service Worker registrado com sucesso:', registration);

      // Forçar atualização imediata
      registration.addEventListener('updatefound', () => {
        const newWorker = registration.installing;
        console.log('Nova versão do Service Worker encontrada');

        newWorker.addEventListener('statechange', () => {
          if (newWorker.state === 'activated') {
            console.log('Nova versão do Service Worker ativada');
            // Recarregar a página para aplicar mudanças
            window.location.reload(true);
          }
        });
      });

      // Verificar atualizações a cada 30 segundos
      setInterval(() => {
        registration.update();
      }, 30000);

      // Comunicação com o Service Worker
      if (navigator.serviceWorker.controller) {
        // Enviar mensagem para limpar cache
        navigator.serviceWorker.controller.postMessage({
          type: 'CLEAR_ALL_CACHE'
        });
      }

      // Listener para mensagens do Service Worker
      navigator.serviceWorker.addEventListener('message', event => {
        console.log('Mensagem do Service Worker:', event.data);
        
        if (event.data.type === 'RELOAD_PAGE') {
          window.location.reload(true);
        }
        
        if (event.data.type === 'CLEAR_BROWSER_CACHE') {
          clearAllCaches();
        }
      });

>>>>>>> 7f4ee627
    } catch (error) {
      console.error('Erro ao registrar Service Worker:', error);
    }
  }

  // Função para desregistrar Service Workers antigos
  async function unregisterOldWorkers() {
    try {
<<<<<<< HEAD
      const messageChannel = new MessageChannel();

      const response = new Promise((resolve, reject) => {
        messageChannel.port1.onmessage = (event) => {
          if (event.data.success) {
            resolve(event.data);
          } else {
            reject(new Error(event.data.error || 'Erro desconhecido'));
          }
        };

        setTimeout(() => {
          reject(new Error('Timeout ao obter informações do cache'));
        }, 5000);
      });

      navigator.serviceWorker.controller.postMessage(
        { type: 'GET_CACHE_INFO' },
        [messageChannel.port2]
      );

      const result = await response;
      console.log('📊 Informações do cache:', result);
      return result;

=======
      const registrations = await navigator.serviceWorker.getRegistrations();
      for (const registration of registrations) {
        console.log('Desregistrando Service Worker antigo:', registration);
        await registration.unregister();
      }
>>>>>>> 7f4ee627
    } catch (error) {
      console.error('Erro ao desregistrar Service Workers:', error);
    }
  }

  // Executar quando o DOM estiver pronto
  if (document.readyState === 'loading') {
    document.addEventListener('DOMContentLoaded', async () => {
      await unregisterOldWorkers();
      await registerServiceWorker();
    });
  } else {
    // DOM já está pronto
    (async () => {
      await unregisterOldWorkers();
      await registerServiceWorker();
    })();
  }

  // Adicionar listeners para garantir no-cache
  window.addEventListener('load', () => {
    // Desabilitar BFCache
    window.addEventListener('pageshow', (event) => {
      if (event.persisted) {
        console.log('Página carregada do cache, recarregando...');
        window.location.reload(true);
      }
    });

    // Adicionar meta tags de no-cache via JavaScript
    const metaTags = [
      { 'http-equiv': 'Cache-Control', content: 'no-cache, no-store, must-revalidate, private' },
      { 'http-equiv': 'Pragma', content: 'no-cache' },
      { 'http-equiv': 'Expires', content: '0' },
      { name: 'robots', content: 'noarchive, nosnippet' }
    ];

    metaTags.forEach(attrs => {
      const existing = document.querySelector(`meta[http-equiv="${attrs['http-equiv']}"], meta[name="${attrs.name}"]`);
      if (!existing) {
        const meta = document.createElement('meta');
        Object.entries(attrs).forEach(([key, value]) => {
          meta.setAttribute(key, value);
        });
        document.head.appendChild(meta);
      }
    });
  });

  // Interceptar navegação para adicionar cache busting
  if (window.history && window.history.pushState) {
    const originalPushState = window.history.pushState;
    const originalReplaceState = window.history.replaceState;

    window.history.pushState = function() {
      const url = arguments[2];
      if (url) {
        const newUrl = new URL(url, window.location.origin);
        newUrl.searchParams.set('_cb', Date.now().toString());
        arguments[2] = newUrl.toString();
      }
      return originalPushState.apply(window.history, arguments);
    };

    window.history.replaceState = function() {
      const url = arguments[2];
      if (url) {
        const newUrl = new URL(url, window.location.origin);
        newUrl.searchParams.set('_cb', Date.now().toString());
        arguments[2] = newUrl.toString();
      }
      return originalReplaceState.apply(window.history, arguments);
    };
  }

  // Log para debug
  console.log('Sistema de Service Worker com NO-CACHE iniciado');

})();<|MERGE_RESOLUTION|>--- conflicted
+++ resolved
@@ -2,110 +2,6 @@
 (function() {
   'use strict';
 
-<<<<<<< HEAD
-if ('serviceWorker' in navigator && location.hostname !== 'localhost') {
-  window.addEventListener('load', () => {
-    navigator.serviceWorker.register('/sw.js', { scope: '/' })
-      .then((registration) => {
-        console.log('✅ Service Worker registrado com sucesso:', registration.scope);
-
-        // Escutar atualizações
-        registration.addEventListener('updatefound', () => {
-          const newWorker = registration.installing;
-          if (newWorker) {
-            newWorker.addEventListener('statechange', () => {
-              if (newWorker.state === 'installed' && navigator.serviceWorker.controller) {
-                console.log('🔄 Nova versão do Service Worker disponível');
-                // Forçar ativação imediata da nova versão
-                newWorker.postMessage({ type: 'SKIP_WAITING' });
-              }
-            });
-          }
-        });
-
-        // Escutar mudanças de controller (nova versão ativada)
-        navigator.serviceWorker.addEventListener('controllerchange', () => {
-          console.log('🔄 Service Worker atualizado, recarregando página...');
-          // Pequeno delay para garantir que o novo SW está pronto
-          setTimeout(() => {
-            window.location.reload();
-          }, 100);
-        });
-      })
-      .catch((error) => {
-        console.log('❌ Erro ao registrar Service Worker:', error);
-      });
-  });
-
-  // Escutar mensagens do Service Worker
-  navigator.serviceWorker.addEventListener('message', (event) => {
-    if (!event.data) return;
-
-    const { type, data } = event.data;
-
-    switch (type) {
-      case 'CACHE_CLEARED':
-        console.log('✅ Cache limpo pelo Service Worker:', data);
-        break;
-
-      case 'CACHE_ERROR':
-        console.log('❌ Erro no cache do Service Worker:', data);
-        break;
-
-      default:
-        console.log('📨 Mensagem do Service Worker:', event.data);
-    }
-  });
-} else {
-  console.warn('⚠️ Service Worker não suportado ou desabilitado em desenvolvimento');
-}
-
-// Função para mostrar notificação de atualização
-function showUpdateNotification() {
-  // Verificar se já existe notificação
-  if (document.getElementById('sw-update-notification')) return;
-
-  const notification = document.createElement('div');
-  notification.id = 'sw-update-notification';
-  notification.style.position = 'fixed';
-  notification.style.bottom = '20px';
-  notification.style.right = '20px';
-  notification.style.backgroundColor = '#0f3460';
-  notification.style.color = 'white';
-  notification.style.padding = '12px 20px';
-  notification.style.borderRadius = '8px';
-  notification.style.boxShadow = '0 4px 12px rgba(0, 0, 0, 0.15)';
-  notification.style.zIndex = '9999';
-  notification.style.display = 'flex';
-  notification.style.alignItems = 'center';
-  notification.style.justifyContent = 'space-between';
-  notification.style.maxWidth = '400px';
-
-  notification.innerHTML = `
-    <div>
-      <strong style="display: block; margin-bottom: 4px;">Nova versão disponível</strong>
-      <span>Atualize para obter as últimas melhorias</span>
-    </div>
-    <button id="sw-update-button" style="background: white; color: #0f3460; border: none; padding: 6px 12px; border-radius: 4px; margin-left: 16px; cursor: pointer; font-weight: 500;">Atualizar</button>
-  `;
-
-  document.body.appendChild(notification);
-
-  // Adicionar evento ao botão
-  document.getElementById('sw-update-button')?.addEventListener('click', () => {
-    notification.innerHTML = `
-      <div>
-        <strong style="display: block; margin-bottom: 4px;">Atualizando...</strong>
-        <span>A página será recarregada</span>
-      </div>
-    `;
-
-    setTimeout(() => {
-      window.location.reload();
-    }, 1000);
-  });
-}
-=======
   // Verificar suporte para Service Worker
   if (!('serviceWorker' in navigator)) {
     console.log('Service Worker não é suportado neste navegador');
@@ -150,45 +46,10 @@
       console.error('Erro ao limpar caches:', error);
     }
   }
->>>>>>> 7f4ee627
 
   // Função para registrar o Service Worker
   async function registerServiceWorker() {
     try {
-<<<<<<< HEAD
-      // Criar um MessageChannel para comunicação bidirecional
-      const messageChannel = new MessageChannel();
-
-      // Prometer resposta
-      const response = new Promise((resolve, reject) => {
-        messageChannel.port1.onmessage = (event) => {
-          if (event.data && event.data.success) {
-            resolve(event.data);
-          } else {
-            reject(new Error((event.data && event.data.error) || 'Erro desconhecido'));
-          }
-        };
-
-        // Timeout de 10 segundos
-        setTimeout(() => {
-          reject(new Error('Timeout na limpeza de cache'));
-        }, 10000);
-      });
-
-      // Enviar mensagem para o Service Worker
-      navigator.serviceWorker.controller.postMessage(
-        {
-          type: 'CLEAR_CACHE',
-          payload: { reason }
-        },
-        [messageChannel.port2]
-      );
-
-      const result = await response;
-      console.log('✅ Cache limpo com sucesso:', result);
-      return result;
-
-=======
       // Limpar todos os caches antes de registrar
       await clearAllCaches();
 
@@ -243,7 +104,6 @@
         }
       });
 
->>>>>>> 7f4ee627
     } catch (error) {
       console.error('Erro ao registrar Service Worker:', error);
     }
@@ -252,39 +112,11 @@
   // Função para desregistrar Service Workers antigos
   async function unregisterOldWorkers() {
     try {
-<<<<<<< HEAD
-      const messageChannel = new MessageChannel();
-
-      const response = new Promise((resolve, reject) => {
-        messageChannel.port1.onmessage = (event) => {
-          if (event.data.success) {
-            resolve(event.data);
-          } else {
-            reject(new Error(event.data.error || 'Erro desconhecido'));
-          }
-        };
-
-        setTimeout(() => {
-          reject(new Error('Timeout ao obter informações do cache'));
-        }, 5000);
-      });
-
-      navigator.serviceWorker.controller.postMessage(
-        { type: 'GET_CACHE_INFO' },
-        [messageChannel.port2]
-      );
-
-      const result = await response;
-      console.log('📊 Informações do cache:', result);
-      return result;
-
-=======
       const registrations = await navigator.serviceWorker.getRegistrations();
       for (const registration of registrations) {
         console.log('Desregistrando Service Worker antigo:', registration);
         await registration.unregister();
       }
->>>>>>> 7f4ee627
     } catch (error) {
       console.error('Erro ao desregistrar Service Workers:', error);
     }
