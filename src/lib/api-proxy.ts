--- conflicted
+++ resolved
@@ -5,12 +5,9 @@
 import { NextRequest, NextResponse } from 'next/server';
 import { getServerSession } from 'next-auth';
 import { authOptions } from '@/lib/auth';
-<<<<<<< HEAD
 import { getInternalApiUrl } from '@/config/urls';
-=======
 import { API_CONFIG } from '@/config/constants';
 import { getCurrentToken } from '@/utils/token-validator';
->>>>>>> 7f4ee627
 
 export interface ProxyOptions {
   requireAuth?: boolean;
