--- conflicted
+++ resolved
@@ -1,176 +1,5 @@
 import { NextRequest, NextResponse } from 'next/server';
 import { createCorsOptionsResponse, getCorsHeaders } from '@/config/cors';
-<<<<<<< HEAD
-=======
-import { requireSystemAdmin, AuthenticatedRequest } from '@/middleware/auth-middleware';
-
-// Função para gerar dados do sistema baseados no horário
-function generateSystemData() {
-  const now = new Date();
-  const hour = now.getHours();
-  
-  // Simular variação baseada no horário
-  const isBusinessHours = hour >= 8 && hour <= 18;
-  const baseMultiplier = isBusinessHours ? 1.2 : 0.8;
-  
-  return {
-    overview: {
-      systemStatus: 'operational',
-      uptime: Math.round((99.5 + Math.random() * 0.4) * 100) / 100, // 99.5-99.9%
-      totalUsers: Math.floor(15420 * baseMultiplier),
-      activeUsers: Math.floor(3240 * baseMultiplier),
-      totalInstitutions: 45,
-      activeInstitutions: 42,
-      totalSchools: 156,
-      activeSchools: 148
-    },
-    performance: {
-      cpuUsage: Math.round((15 + Math.random() * 25) * 100) / 100, // 15-40%
-      memoryUsage: Math.round((45 + Math.random() * 30) * 100) / 100, // 45-75%
-      diskUsage: Math.round((35 + Math.random() * 20) * 100) / 100, // 35-55%
-      networkLatency: Math.round((50 + Math.random() * 100) * 100) / 100, // 50-150ms
-      responseTime: Math.round((200 + Math.random() * 300) * 100) / 100, // 200-500ms
-      throughput: Math.floor(1200 + Math.random() * 800) // 1200-2000 req/min
-    },
-    database: {
-      status: 'healthy',
-      connections: Math.floor(25 + Math.random() * 50), // 25-75
-      maxConnections: 100,
-      queryTime: Math.round((15 + Math.random() * 35) * 100) / 100, // 15-50ms
-      cacheHitRate: Math.round((85 + Math.random() * 10) * 100) / 100, // 85-95%
-      storageUsed: Math.round((2.5 + Math.random() * 1.5) * 100) / 100, // 2.5-4.0 GB
-      storageTotal: 10.0 // 10 GB
-    },
-    security: {
-      status: 'secure',
-      failedLogins: Math.floor(5 + Math.random() * 15), // 5-20
-      blockedIPs: Math.floor(2 + Math.random() * 8), // 2-10
-      suspiciousActivity: Math.floor(0 + Math.random() * 3), // 0-3
-      lastSecurityScan: new Date(Date.now() - 2 * 60 * 60 * 1000).toISOString(),
-      vulnerabilities: {
-        critical: 0,
-        high: Math.floor(0 + Math.random() * 2), // 0-1
-        medium: Math.floor(1 + Math.random() * 3), // 1-4
-        low: Math.floor(3 + Math.random() * 5) // 3-8
-      }
-    },
-    services: [
-      {
-        name: 'API Gateway',
-        status: 'running',
-        uptime: Math.round((99.8 + Math.random() * 0.2) * 100) / 100,
-        responseTime: Math.round((100 + Math.random() * 50) * 100) / 100
-      },
-      {
-        name: 'Database',
-        status: 'running',
-        uptime: Math.round((99.9 + Math.random() * 0.1) * 100) / 100,
-        responseTime: Math.round((20 + Math.random() * 30) * 100) / 100
-      },
-      {
-        name: 'File Storage',
-        status: 'running',
-        uptime: Math.round((99.7 + Math.random() * 0.3) * 100) / 100,
-        responseTime: Math.round((150 + Math.random() * 100) * 100) / 100
-      },
-      {
-        name: 'Email Service',
-        status: 'running',
-        uptime: Math.round((99.5 + Math.random() * 0.5) * 100) / 100,
-        responseTime: Math.round((300 + Math.random() * 200) * 100) / 100
-      },
-      {
-        name: 'Cache Redis',
-        status: 'running',
-        uptime: Math.round((99.9 + Math.random() * 0.1) * 100) / 100,
-        responseTime: Math.round((5 + Math.random() * 10) * 100) / 100
-      },
-      {
-        name: 'Queue System',
-        status: 'running',
-        uptime: Math.round((99.6 + Math.random() * 0.4) * 100) / 100,
-        responseTime: Math.round((80 + Math.random() * 40) * 100) / 100
-      }
-    ],
-    logs: {
-      totalLogs: Math.floor(50000 + Math.random() * 20000),
-      errorLogs: Math.floor(150 + Math.random() * 100),
-      warningLogs: Math.floor(800 + Math.random() * 400),
-      infoLogs: Math.floor(45000 + Math.random() * 15000),
-      recentErrors: [
-        {
-          timestamp: new Date(Date.now() - 15 * 60 * 1000).toISOString(),
-          level: 'error',
-          service: 'API Gateway',
-          message: 'Connection timeout to external service',
-          count: 3
-        },
-        {
-          timestamp: new Date(Date.now() - 45 * 60 * 1000).toISOString(),
-          level: 'warning',
-          service: 'Database',
-          message: 'Slow query detected (>2s)',
-          count: 1
-        },
-        {
-          timestamp: new Date(Date.now() - 2 * 60 * 60 * 1000).toISOString(),
-          level: 'error',
-          service: 'Email Service',
-          message: 'Failed to send notification email',
-          count: 2
-        }
-      ]
-    },
-    backup: {
-      lastBackup: new Date(Date.now() - 6 * 60 * 60 * 1000).toISOString(),
-      nextBackup: new Date(Date.now() + 18 * 60 * 60 * 1000).toISOString(),
-      backupSize: Math.round((1.2 + Math.random() * 0.8) * 100) / 100, // 1.2-2.0 GB
-      status: 'completed',
-      retention: '30 days'
-    },
-    alerts: [
-      {
-        id: 1,
-        type: 'info',
-        title: 'Sistema funcionando normalmente',
-        message: 'Todos os serviços estão operacionais',
-        timestamp: new Date(Date.now() - 30 * 60 * 1000).toISOString(),
-        resolved: false
-      },
-      {
-        id: 2,
-        type: 'warning',
-        title: 'Uso de memória elevado',
-        message: 'Uso de memória em 75%, monitorar de perto',
-        timestamp: new Date(Date.now() - 2 * 60 * 60 * 1000).toISOString(),
-        resolved: false
-      }
-    ],
-    maintenance: {
-      scheduled: [
-        {
-          title: 'Atualização de segurança',
-          description: 'Aplicação de patches de segurança',
-          scheduledFor: new Date(Date.now() + 7 * 24 * 60 * 60 * 1000).toISOString(),
-          duration: '2 horas',
-          impact: 'low'
-        }
-      ],
-      recent: [
-        {
-          title: 'Otimização de banco de dados',
-          description: 'Reindexação e limpeza de dados antigos',
-          completedAt: new Date(Date.now() - 3 * 24 * 60 * 60 * 1000).toISOString(),
-          duration: '1.5 horas',
-          impact: 'medium'
-        }
-      ]
-    },
-    lastUpdated: now.toISOString()
-  };
-}
-
->>>>>>> 7f4ee627
 
 // Handler para requisições OPTIONS (preflight)
 export async function OPTIONS(request: NextRequest) {
@@ -178,9 +7,8 @@
   return createCorsOptionsResponse(origin);
 }
 
-export const GET = requireSystemAdmin(async (request: AuthenticatedRequest) => {
+export async function GET(request: NextRequest) {
   try {
-<<<<<<< HEAD
     console.log('🚀 [/api/dashboard/system] Iniciando requisição (ROTA PÚBLICA)...');
     
     // Retornar dados de fallback diretamente (rota pública)
@@ -233,11 +61,6 @@
     };
 
     console.log('✅ [/api/dashboard/system] Retornando dados de fallback (rota pública)');
-=======
-    console.log('📊 [/api/dashboard/system] Buscando dados do sistema...');
-    
-    const systemData = generateSystemData();
->>>>>>> 7f4ee627
 
     return NextResponse.json({
       success: true,
@@ -248,23 +71,15 @@
     });
 
   } catch (error) {
-<<<<<<< HEAD
     console.log('❌ [/api/dashboard/system] Erro ao buscar informações do sistema:', error);
     
-=======
-    console.log('❌ [/api/dashboard/system] Erro ao buscar dados do sistema:', error);
->>>>>>> 7f4ee627
     return NextResponse.json(
       {
         success: false,
         message: 'Erro interno do servidor',
         error: error instanceof Error ? error.message : 'Unknown error'
       },
-<<<<<<< HEAD
       { 
-=======
-      {
->>>>>>> 7f4ee627
         status: 500,
         headers: getCorsHeaders(request.headers.get('origin') || undefined)
       }
