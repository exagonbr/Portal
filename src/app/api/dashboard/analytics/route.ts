--- conflicted
+++ resolved
@@ -1,7 +1,5 @@
 import { NextRequest, NextResponse } from 'next/server';
 import { createCorsOptionsResponse, getCorsHeaders } from '@/config/cors';
-<<<<<<< HEAD
-=======
 import { withAuth, AuthenticatedRequest } from '@/middleware/auth-middleware';
 
 // Função para gerar dados analíticos baseados no horário
@@ -106,7 +104,6 @@
   };
 }
 
->>>>>>> 7f4ee627
 
 // Handler para requisições OPTIONS (preflight)
 export async function OPTIONS(request: NextRequest) {
@@ -116,49 +113,9 @@
 
 export const GET = withAuth(async (request: AuthenticatedRequest) => {
   try {
-<<<<<<< HEAD
-    console.log('🚀 [/api/dashboard/analytics] Iniciando requisição (ROTA PÚBLICA)...');
-    
-    // Retornar dados de fallback diretamente (rota pública)
-    const fallbackData = {
-      total_pageviews: 125789,
-      unique_visitors: 8934,
-      bounce_rate: 32.45,
-      average_session_duration: 342.67,
-      top_pages: [
-        { page: '/dashboard', views: 23456, unique_visitors: 3456 },
-        { page: '/courses', views: 18923, unique_visitors: 2891 },
-        { page: '/profile', views: 15678, unique_visitors: 2345 },
-        { page: '/assignments', views: 12456, unique_visitors: 1987 },
-        { page: '/notifications', views: 9876, unique_visitors: 1654 }
-      ],
-      traffic_sources: {
-        'Direct': 45.2,
-        'Search': 28.7,
-        'Social': 15.6,
-        'Referral': 8.9,
-        'Email': 1.6
-      },
-      devices: {
-        'Desktop': 62.3,
-        'Mobile': 31.4,
-        'Tablet': 6.3
-      },
-      browsers: {
-        'Chrome': 68.9,
-        'Safari': 16.7,
-        'Firefox': 8.9,
-        'Edge': 4.2,
-        'Others': 1.3
-      }
-    };
-
-    console.log('✅ [/api/dashboard/analytics] Retornando dados de fallback (rota pública)');
-=======
     console.log('📊 [/api/dashboard/analytics] Buscando dados analíticos...');
     
     const analyticsData = generateAnalyticsData();
->>>>>>> 7f4ee627
 
     return NextResponse.json({
       success: true,
@@ -170,21 +127,13 @@
 
   } catch (error) {
     console.log('❌ [/api/dashboard/analytics] Erro ao buscar analytics:', error);
-<<<<<<< HEAD
-    
-=======
->>>>>>> 7f4ee627
     return NextResponse.json(
       {
         success: false,
         message: 'Erro interno do servidor',
         error: error instanceof Error ? error.message : 'Unknown error'
       },
-<<<<<<< HEAD
-      { 
-=======
       {
->>>>>>> 7f4ee627
         status: 500,
         headers: getCorsHeaders(request.headers.get('origin') || undefined)
       }
