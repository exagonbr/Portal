import { NextRequest, NextResponse } from 'next/server';
import { authenticateUser, extractDeviceInfo, extractClientIP } from '@/middleware/auth';

export async function POST(request: NextRequest) {
  try {
    const body = await request.json();
    const { email, password, rememberMe = false } = body;

    if (!email || !password) {
      return NextResponse.json(
        { 
          success: false, 
          message: 'Email e senha são obrigatórios',
          code: 'VALIDATION_ERROR'
        },
        { status: 400 }
      );
    }

<<<<<<< HEAD
    // URL do backend baseada nas variáveis de ambiente
    const backendUrl = process.env.NEXT_PUBLIC_API_URL || 'http://localhost:3001/api';
    const loginUrl = `${backendUrl}/auth/optimized/login`;
=======
    console.log('🔐 [LOGIN] Tentativa de login:', email);
>>>>>>> 7f4ee627

    // Extrair informações do dispositivo e IP
    const deviceInfo = extractDeviceInfo(request);
    const clientIP = extractClientIP(request);

    console.log('📱 [LOGIN] Device Info:', deviceInfo);
    console.log('🌐 [LOGIN] Client IP:', clientIP);

    // Autenticar usuário com informações de contexto
    const authResult = await authenticateUser(email, password, deviceInfo, clientIP);

    if (!authResult.success) {
      console.log('❌ [LOGIN] Falha na autenticação:', authResult.message);
      return NextResponse.json(
        { 
          success: false, 
          message: authResult.message || 'Credenciais inválidas',
          code: 'AUTHENTICATION_FAILED'
        },
        { status: 401 }
      );
    }

    const { user, accessToken, refreshToken, sessionId, expiresIn } = authResult.data!;

    console.log('✅ [LOGIN] Login realizado com sucesso:', user.email);

    // Criar resposta com cookies
    const response = NextResponse.json({
      success: true,
      message: 'Login realizado com sucesso',
      data: {
        user: {
          id: user.id,
          email: user.email,
          name: user.name,
          role: user.role,
          permissions: user.permissions,
          avatar: user.avatar,
          status: user.status,
          lastLogin: user.lastLogin,
          institutionId: user.institutionId,
          department: user.department
        },
        accessToken,
        token: accessToken, // Manter compatibilidade
        refreshToken,
        sessionId,
        expiresIn,
        expiresAt: new Date(Date.now() + expiresIn * 1000).toISOString()
      },
      meta: {
        loginTime: new Date().toISOString(),
        sessionDuration: expiresIn,
        rememberMe
      }
    });

    // Configurar cookies com múltiplas estratégias
    const cookieOptions = {
      httpOnly: true,
      secure: process.env.NODE_ENV === 'production',
      sameSite: 'strict' as const,
      path: '/'
    };

    const refreshMaxAge = rememberMe ? 7 * 24 * 60 * 60 : 24 * 60 * 60; // 7 dias se rememberMe, senão 1 dia

    // Cookie principal do token de acesso (15 minutos)
    response.cookies.set('token', accessToken, {
      ...cookieOptions,
      maxAge: expiresIn
    });

    // Cookie alternativo para compatibilidade
    response.cookies.set('auth_token', accessToken, {
      ...cookieOptions,
      maxAge: expiresIn
    });

    // Cookie do token de acesso para JavaScript (sem httpOnly)
    response.cookies.set('authToken', accessToken, {
      httpOnly: false, // Permitir acesso via JavaScript
      secure: process.env.NODE_ENV === 'production',
      sameSite: 'strict',
      path: '/',
      maxAge: expiresIn
    });

    // Cookie do refresh token (seguro)
    response.cookies.set('refreshToken', refreshToken, {
      ...cookieOptions,
      maxAge: refreshMaxAge
    });

    // Cookie com informações do usuário (para o frontend)
    response.cookies.set('user', JSON.stringify({
      id: user.id,
      email: user.email,
      name: user.name,
      role: user.role,
      permissions: user.permissions,
      avatar: user.avatar,
      status: user.status
    }), {
      httpOnly: false, // Permitir acesso via JavaScript
      secure: process.env.NODE_ENV === 'production',
      sameSite: 'strict',
      path: '/',
      maxAge: refreshMaxAge
    });

    // Cookie com sessão ID para rastreamento
    response.cookies.set('sessionId', sessionId, {
      httpOnly: false,
      secure: process.env.NODE_ENV === 'production',
      sameSite: 'strict',
      path: '/',
      maxAge: refreshMaxAge
    });

    // Headers adicionais para compatibilidade
    response.headers.set('X-Auth-Token', accessToken);
    response.headers.set('X-Refresh-Token', refreshToken);
    response.headers.set('X-User-Role', user.role);
    response.headers.set('X-Session-Expires', new Date(Date.now() + expiresIn * 1000).toISOString());

    return response;

  } catch (error: any) {
    console.error('❌ [LOGIN] Erro interno:', error);
    return NextResponse.json(
      { 
        success: false, 
        message: 'Erro interno do servidor',
        code: 'INTERNAL_ERROR'
      },
      { status: 500 }
    );
  }
}

export async function OPTIONS() {
  return NextResponse.json(
    { 
      success: true,
      message: 'API de login ativa',
      methods: ['POST', 'OPTIONS'],
      timestamp: new Date().toISOString()
    }
  );
}<|MERGE_RESOLUTION|>--- conflicted
+++ resolved
@@ -17,13 +17,7 @@
       );
     }
 
-<<<<<<< HEAD
-    // URL do backend baseada nas variáveis de ambiente
-    const backendUrl = process.env.NEXT_PUBLIC_API_URL || 'http://localhost:3001/api';
-    const loginUrl = `${backendUrl}/auth/optimized/login`;
-=======
     console.log('🔐 [LOGIN] Tentativa de login:', email);
->>>>>>> 7f4ee627
 
     // Extrair informações do dispositivo e IP
     const deviceInfo = extractDeviceInfo(request);
