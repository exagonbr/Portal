--- conflicted
+++ resolved
@@ -1,11 +1,7 @@
 import { NextRequest, NextResponse } from 'next/server';
-<<<<<<< HEAD
-import { createCorsOptionsResponse, getCorsHeaders } from '@/config/cors';
-=======
 import { getInternalApiUrl } from '@/config/env';
 import { createCorsOptionsResponse, getCorsHeaders } from '@/config/cors';
 import { withAuth, AuthenticatedRequest } from '@/middleware/auth-middleware';
->>>>>>> 7f4ee627
 
 // Handler para requisições OPTIONS (preflight)
 export async function OPTIONS(request: NextRequest) {
@@ -15,41 +11,6 @@
 
 export const GET = withAuth(async (request: AuthenticatedRequest) => {
   try {
-<<<<<<< HEAD
-    console.log('🚀 [/api/aws/connection-logs/stats] Iniciando requisição (ROTA PÚBLICA)...');
-    
-    // Retornar dados de fallback diretamente (rota pública)
-    const fallbackData = {
-      total_connections: 45623,
-      successful_connections: 42891,
-      failed_connections: 2732,
-      success_rate: 94.02,
-      connections_by_region: {
-        'us-east-1': 15234,
-        'us-west-2': 12456,
-        'eu-west-1': 8934,
-        'ap-southeast-1': 5678,
-        'sa-east-1': 3321
-      },
-      connections_by_service: {
-        'S3': 18923,
-        'EC2': 12456,
-        'RDS': 8934,
-        'Lambda': 3456,
-        'CloudFront': 1854
-      },
-      recent_connections: 1234,
-      average_response_time: 245.67
-    };
-
-    console.log('✅ [/api/aws/connection-logs/stats] Retornando dados de fallback (rota pública)');
-
-    return NextResponse.json({
-      success: true,
-      data: fallbackData,
-      message: 'Estatísticas de conexões AWS (rota pública - dados de fallback)'
-    }, {
-=======
     console.log('📊 [/api/aws/connection-logs/stats] Buscando estatísticas AWS...');
     
     const { searchParams } = new URL(request.url);
@@ -94,26 +55,12 @@
     const data = await response.json();
     return NextResponse.json(data, {
       status: response.status,
->>>>>>> 7f4ee627
       headers: getCorsHeaders(request.headers.get('origin') || undefined)
     });
 
   } catch (error) {
     console.log('❌ [/api/aws/connection-logs/stats] Erro ao buscar estatísticas:', error);
     
-<<<<<<< HEAD
-    return NextResponse.json(
-      {
-        success: false,
-        message: 'Erro interno do servidor',
-        error: error instanceof Error ? error.message : 'Unknown error'
-      },
-      { 
-        status: 500,
-        headers: getCorsHeaders(request.headers.get('origin') || undefined)
-      }
-    );
-=======
     // Fallback com dados mock em caso de erro
     const mockStats = {
       total_connections: 1247,
@@ -134,7 +81,6 @@
     }, {
       headers: getCorsHeaders(request.headers.get('origin') || undefined)
     });
->>>>>>> 7f4ee627
   }
 }, {
   requiredRoles: ['SYSTEM_ADMIN', 'INSTITUTION_MANAGER']
