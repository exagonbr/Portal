--- conflicted
+++ resolved
@@ -111,11 +111,7 @@
     /*
      * Match all request paths except for the ones starting with:
      * - _next/static (static files)
-<<<<<<< HEAD
-     * - _next/image (image optimization files)
-=======
      * - _next/image (image optimization files) 
->>>>>>> 7f4ee627
      * - favicon.ico (favicon file)
      * - public folder
      */
